--- conflicted
+++ resolved
@@ -162,17 +162,11 @@
             elif (isinstance(value, list)):
                 newGrp = grp.create_group(name)
                 newGrp.attrs['type'] = 'list'
-<<<<<<< HEAD
-                it = 0
-                for v in value:
-                    self._createDataMember(str(it), v, newGrp)
-=======
                 nDigits = int(np.ceil(np.log10(len(value))))
                 digit = "{0:0" + str(nDigits) + "}"
                 it = 0
                 for v in value:
                     self._createDataMember(digit.format(it), v, newGrp)
->>>>>>> 44f1087e
                     it += 1
             else:
                 try:
