#
#   param_space.py
#
#   Parameter spaces classes.
#
#       Copyright (C) 2012  Lukas Solanka <l.solanka@sms.ed.ac.uk>
#       
#       This program is free software: you can redistribute it and/or modify
#       it under the terms of the GNU General Public License as published by
#       the Free Software Foundation, either version 3 of the License, or
#       (at your option) any later version.
#       
#       This program is distributed in the hope that it will be useful,
#       but WITHOUT ANY WARRANTY; without even the implied warranty of
#       MERCHANTABILITY or FITNESS FOR A PARTICULAR PURPOSE.  See the
#       GNU General Public License for more details.
#       
#       You should have received a copy of the GNU General Public License
#       along with this program.  If not, see <http://www.gnu.org/licenses/>.
#
import numpy as np
from collections    import Sequence
from os.path        import exists
from otherpkg.log   import log_warn, log_info

from data_storage       import DataStorage
from data_storage.dict  import getDictData
from data_sets          import DictDataSet

__all__ = []



class DataSpace(Sequence):
    '''
    An interface to the space of data with different parameters.
    '''

    def __init__(self, vals, pList=None, key=None):
        self._key  = key
        self._vals = vals
        self._pList = pList


    def __getitem__(self, key):
        return self._vals[key]


    def visit(self, visitor):
        for val in self._vals:
            val.visit(visitor)

    def __len__(self):
        return len(self._vals)

    @staticmethod 
    def getParam(data, paramStr):
        return data['options'][paramStr]

    @staticmethod
    def getNetParam(data, p):
        return data['net_attr'][p]



class TrialSet(DataSpace):
    '''
    A 1D DataSpace that contains a list of DataSet objects.
    '''

    def __init__(self, fileName, fileMode):
        self._fileName = fileName
        self._fileMode = fileMode
        self._dataLoaded = False
        DataSpace.__init__(self, None, key='trials')


    def _loadData(self):
        if (self._dataLoaded):
            return
        try:
            self._ds = DataStorage.open(self._fileName, self._fileMode)
            DataSpace.__init__(self, self._ds['trials'], key='trials')
            log_info("param_space", "Opened " + self._fileName)
        except (IOError, KeyError) as e:
            self._ds = None
            msg =  "Could not open file {0}. Creating an empty DataSet instead."
            log_warn("param_space", msg.format(self._fileName))
            log_warn("param_space", "Error message: {0}".format(str(e)))
            DataSpace.__init__(self, [], key='trials')
        self._dataLoaded = True


    def __len__(self):
        self._loadData()
        return DataSpace.__len__(self)


    def __del__(self):
        if (self._dataLoaded):
            if (self._ds is not None):
                log_info("param_space", "Closing: " + self._fileName)
                self._ds.close()

    def __getitem__(self, key):
        self._loadData()
        return DictDataSet(self._vals[key])

    def getAllTrialsAsDataSet(self):
        self._loadData()
        return DictDataSet(self._ds)

    def visit(self, visitor, trialList=None):
        '''
        Apply a visitor to the trials set. There are two modes: Apply the
        visitor to trials separately, or pass the raw DictDataset to the
        visitor so it can apply some reduction operation onto the data set. See
        the description of the trialList parameter.

        Parameters
        ----------
        visitor : a DictDataSetVisitor object
            The visitor to apply on this data space.
        trialList : list, or None, or string
            If trialList is None, apply the visitor to all the trials
            separately. If trialList == 'all-at-once', pass on all the trials
            in one DataSet object to the visitor. Otherwise trialList must be a
            list of trials to pass on to the visitor (separately).
        '''
        if (trialList == 'all-at-once'):
            self.getAllTrialsAsDataSet().visit(visitor, fileName=self._fileName)
        else:
            if (trialList is None):
                trialList = xrange(len(self))

            for trialIdx in trialList:
                trial = self[trialIdx]
                trial.visit(visitor, fileName=self._fileName, trialNum=trialIdx)


class DummyTrialSet(DataSpace):
    '''An empty DataSpace that does nothing.'''
    def __init__(self):
        DataSpace.__init__(self, [], key='trials')

    def __getitem__(self, key):
        raise ValueError("A DummyTrialSet cannot be indexed!")

    def visit(self, visitor, trialList=None):
        pass



class JobTrialSpace2D(DataSpace):
    def __init__(self, shape, rootDir, dataPoints=None, fileMode='r+',
            fileFormat="job{0:05}_output.h5", forceWMode=False,
            checkParams=False):
        '''
        Initialize this parameter space object.
        TODO: this class will need a massive refactoring indeed!

        Parameters
        ----------
        TODO
        '''
        if (fileMode == 'w' and forceWMode == False):
            raise ValueError("'w' file open mode is not allowed. Use " +
                    "'forceWMode' to override.")
        self._fileMode = fileMode
        self._shape = shape
        self._rootDir = rootDir
        self._dataPoints = dataPoints
        if (self._dataPoints is not None):
            self._partial = True
        else:
            self._partial = False
        self._fileFormat = fileFormat
        self._checkParams = checkParams
        self.rows = shape[0]
        self.cols = shape[1]
        self._loadTrials()
            

    def _loadTrials(self):
        '''
        Initialize the data space fully. Opening all the data files as
        specified in the constructor.
        '''
        rowData = []
        it = 0
        for row in xrange(self.rows):
            colData = []
            for col in xrange(self.cols):
                # Here either we have a full data space, or a particular row
                # and column are present in the list of selected data points.
                # Otherwise, append an empty list, i.e. this will do nothing
                if (self._dataPoints is None or
                        (row, col) in self._dataPoints):
                    fileName = self._rootDir + '/' + self._fileFormat.format(it)
                    colData.append(TrialSet(fileName, self._fileMode))
                else:
                    colData.append(DummyTrialSet())
                it += 1
            rowData.append(DataSpace(colData))
        DataSpace.__init__(self, rowData)


    def __len__(self):
        return self._shape[0] 


    def getShape(self):
        return self._shape


    def getIteratedParameters(self, nameList):
        if (len(nameList) != 2):
            raise ValueError("nameList must contain exactly 2 elements.")
        iterFileName = "{0}/iterparams.h5".format(self._rootDir)
        ds = DataStorage.open(iterFileName, 'r')
        ret = []
        for nm in nameList:
            ret.append(np.reshape(ds['iterParams'][nm], self._shape))
            if (self._checkParams):
                self._checkIteratedParameters(nm, ret[-1])
        ds.close()
        return ret


    def _checkIteratedParameters(self, paramStr, toCheck):
        tol  = 1e-9 * np.min(toCheck.flatten())
        msgStr = "Parameter {0}:[{1}][{2}: {3}] does not match."
        for r in xrange(self.rows):
            for c in xrange(self.cols):
                trials = self[r][c]
                for trial_idx in xrange(len(trials)):
                    pVal = self.getParam(trials[trial_idx].data, paramStr)
                    err = np.abs(pVal - toCheck[r][c])
                    if (err > tol):
                        raise Exception(msgStr.format(paramStr, r, c, err))

    def visit(self, visitor, trialList=None):
        for r in xrange(self.rows):
            for c in xrange(self.cols):
                self[r][c].visit(visitor, trialList)


    def _createAggregateOutput(self, trialNumList, output_dtype):
        '''
        Create the correct data type given the parameters. The output can be
        either a numpy.ndarray or a multidimensional list.

        Parameters
        ----------
        see self.aggregateData
        '''
        shape = self.getShape()
        rows = shape[0]
        cols = shape[1]
        retVar = None
        if (output_dtype == 'array'):
            if (trialNumList == 'all-at-once'):
                retVar = np.ndarray((rows, cols))
            else:
                nTrials = len(trialNumList)
                retVar = np.ndarray((rows, cols, nTrials))
        elif (output_dtype == 'list'):
            if (trialNumList == 'all-at-once'):
                retVar = [[np.nan for x in xrange(cols)] for x in xrange(rows)]
            else:
                nTrials = len(trialNumList)
                retVar = [[[np.nan for t in xrange(nTrials)] for c in
                    xrange(cols)] for r in xrange(rows)]
        return retVar


    def _aggregateItem(self, retVar, r, c, trialNumList, varList, funReduce):
        if (trialNumList == 'all-at-once'):
            data = self[r][c].getAllTrialsAsDataSet().data
            if (data is None):
                retVar[r][c] = np.nan
            else:
                try:
                    retVar[r][c] = funReduce(getDictData(data, varList))
                except (IOError, KeyError) as e:
                    self._reductionFailureMsg(e, r, c)
                    retVar[r][c] = np.nan
        else:
            for trialNum in trialNumList:
                if (len(self[r][c]) == 0):
                    retVar[r][c][trialNum] = np.nan
                    continue

                try:
                    data = self[r][c][trialNum].data
                    retVar[r][c][trialNum] = funReduce(getDictData(data,
                        varList))
                except (IOError, KeyError) as e:
                    self._reductionFailureMsg(e, r, c)
                    retVar[r][c][trialNum] = np.nan


    def _reductionFailureMsg(self, e, r, c):
        msg = 'Reduction step failed at (r, c) == ({0}, '+\
            '{1}). Setting value as NaN.'.format(r, c)
        log_warn('JobTrialSpace2D', msg)
        log_warn("JobTrialSpace2D", "Error message: {0}".format(str(e)))


    def aggregateData(self, varList, trialNumList, funReduce=None,
            output_dtype='array', loadData=False, saveData=False,
            saveDataFileName='reductions.h5'):
        '''
        Aggregate the data from each trial into a 2D object array of the shape
        (row, col), each item containing a list of values, one value for each
        trial.

        Parameters
        ----------
        do : dict-like object, or None
            Dictionary output. If None, return the result only
        name : string
            A key under which to store the object. If 'do' is None, this can be
            None as well
        varList : list of strings
            A path to the hierarchical dictionary
        trialNumList : list of ints or string
            A list of trials to aggregate. If string and the value is
            'all-at-once', aggregate the variable from the top level hierarchy
            of data.
        funReduce : a function f(x), or None
            A function to apply to each data point for each trial. Must take
            exactly one parameter. If None, no function will be applied.
        output_dtype : string
            Output array data type. If 'array' the output will be of type
            numpy.ndarray; if 'list', the output will be list.
        loadData : bool, optional
            If True, try to load data from the reductions data file (defined by
            the saveDataFileName). If the data cannot be loaded, do the
            reductions itself. Setting this parameter to True imlies 'saveData'
            will be False.
        saveData : bool, optional
            Whether to save data to a file, under the rootDir directory. The
            data will be saved at the top level of a dictionary data set, with
            a key taken from the last item of varList
        saveDataFileName : string, optional
            File name of the data reduction file.
        output : A 3D numpy array if trialNumList is a list, or a 2D array
                 otherwise
            All the aggregated data
        '''
        if (self._partial):
            # Cannot do aggregation on a restricted data set
            raise NotImplementedError("Data aggregation on a partial data " +
                    "space has not been implemented yet.")

        # Try to load data
        nm = '{0}/{1}'.format(self._rootDir, saveDataFileName)

        try:
            msg = 'Loading aggregated data from file: {0}, var: {1}'
            log_info('JobTrialSpace2D', msg.format(nm, varList[-1]))
            inData = DataStorage.open(nm, 'r')
            retVar = inData[varList[-1]]
            inData.close()
            return retVar
        except IOError as e:
            io_err = 'Could not open file: {0}. Performing the reduction.'
            log_info('JobTrialSpace2D', io_err.format(nm))
        except KeyError as e:
            key_err = 'Could not load var: {0}. Performing the reduction.'
            log_info('JobTrialSpace2D', key_err.format(varList[-1]))
            inData.close()


        # Data not loaded, do the reduction
        shape = self.getShape()
        rows = shape[0]
        cols = shape[1]
        retVar = self._createAggregateOutput(trialNumList, output_dtype)

        if (funReduce is None):
            funReduce = lambda x: x

        for r in xrange(rows):
            for c in xrange(cols):
<<<<<<< HEAD
                if (trialNumList == 'all-at-once'):
                    data = self[r][c].getAllTrialsAsDataSet().data
                    if (data is None):
                        retVar[r, c] = np.nan
                    else:
                        try:
                            retVar[r, c] = funReduce(getDictData(data, varList))
                        except (IOError, KeyError) as e:
                            msg = 'Reduction step failed at (r, c) == ({0}, '+\
                                '{1}). Setting value as NaN.'
                            log_warn('JobTrialSpace2D', msg.format(r, c))
                            log_warn("JobTrialSpace2D", "Error message: {0}".format(str(e)))
                            retVar[r,c] = np.nan
                else:
                    if (len(self[r][c]) == 0):
                        retVar[r, c, :] = np.nan
                    else:
                        for trialNum in trialNumList:
                            try:
                                data = self[r][c][trialNum].data
                                retVar[r][c][trialNum] = funReduce(getDictData(data,
                                    varList))
                            except (IOError, KeyError) as e:
                                msg = 'Reduction step failed at (r, c) == ({0}, '+\
                                    '{1}). Setting value as NaN.'.format(r, c)
                                log_warn('JobTrialSpace2D', msg)
                                log_warn("JobTrialSpace2D", "Error message: {0}".format(str(e)))
                                retVar[r][c][trialNum] = np.nan
=======
                self._aggregateItem(retVar, r, c, trialNumList, varList, funReduce)
>>>>>>> 981b1556

        if (saveData):
            outFileName = '{0}/{1}'.format(self._rootDir, saveDataFileName)
            msg = 'Saving aggregated data into file: {0}, var: {1}'
            log_info('JobTrialSpace2D', msg.format(outFileName, varList[-1]))
            out = DataStorage.open(outFileName, 'a')
            out[varList[-1]] = retVar
            out.close()

        return retVar
        

    @property
    def rootDir(self):
        return self._rootDir
<|MERGE_RESOLUTION|>--- conflicted
+++ resolved
@@ -384,38 +384,7 @@
 
         for r in xrange(rows):
             for c in xrange(cols):
-<<<<<<< HEAD
-                if (trialNumList == 'all-at-once'):
-                    data = self[r][c].getAllTrialsAsDataSet().data
-                    if (data is None):
-                        retVar[r, c] = np.nan
-                    else:
-                        try:
-                            retVar[r, c] = funReduce(getDictData(data, varList))
-                        except (IOError, KeyError) as e:
-                            msg = 'Reduction step failed at (r, c) == ({0}, '+\
-                                '{1}). Setting value as NaN.'
-                            log_warn('JobTrialSpace2D', msg.format(r, c))
-                            log_warn("JobTrialSpace2D", "Error message: {0}".format(str(e)))
-                            retVar[r,c] = np.nan
-                else:
-                    if (len(self[r][c]) == 0):
-                        retVar[r, c, :] = np.nan
-                    else:
-                        for trialNum in trialNumList:
-                            try:
-                                data = self[r][c][trialNum].data
-                                retVar[r][c][trialNum] = funReduce(getDictData(data,
-                                    varList))
-                            except (IOError, KeyError) as e:
-                                msg = 'Reduction step failed at (r, c) == ({0}, '+\
-                                    '{1}). Setting value as NaN.'.format(r, c)
-                                log_warn('JobTrialSpace2D', msg)
-                                log_warn("JobTrialSpace2D", "Error message: {0}".format(str(e)))
-                                retVar[r][c][trialNum] = np.nan
-=======
                 self._aggregateItem(retVar, r, c, trialNumList, varList, funReduce)
->>>>>>> 981b1556
 
         if (saveData):
             outFileName = '{0}/{1}'.format(self._rootDir, saveDataFileName)
