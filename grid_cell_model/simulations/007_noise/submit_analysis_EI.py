--- conflicted
+++ resolved
@@ -43,13 +43,8 @@
 
 noise_sigma_all = [0.0, 150.0, 300.0] # pA
 dirs = \
-<<<<<<< HEAD
-    ('output_local/even_spacing/gamma_bump', gammaBumpType, '{0}pA', (31, 31))
-    #('output_local/even_spacing/grids',      gridsType,     '{0}pA', (31, 31))
-=======
     ('output/even_spacing/grids',      gridsType,     '{0}pA', (31, 31))
     #('output/even_spacing/gamma_bump', gammaBumpType, '{0}pA', (31, 31))
->>>>>>> 4f27ca51
     #('output/even_spacing/velocity',   velocityType,  '{0}pA', (31, 31))
 
 for noise_sigma in noise_sigma_all:
