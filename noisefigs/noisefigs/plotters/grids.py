from __future__ import absolute_import, print_function

import string

import numpy as np
import matplotlib as mpl
import matplotlib.pyplot as plt
import matplotlib.pyplot as plt
import matplotlib.ticker as ti
from matplotlib.transforms import Bbox
import scipy.stats

from grid_cell_model.parameters import JobTrialSpace2D
<<<<<<< HEAD
from grid_cell_model.parameters.metadata import GenericExtractor
from grid_cell_model.data_storage import DataStorage
=======
>>>>>>> 59355e5a
from grid_cell_model.data_storage.sim_models.ei import extractSummedSignals
from grid_cell_model.plotting.grids import (plotSpikes2D,
                                            plotGridRateMap,
                                            plotAutoCorrelation)
from grid_cell_model.plotting.global_defs import globalAxesSettings
import grid_cell_model.plotting.low_level as low_level
from simtools.plotting.plotters import Computation, FigurePlotter
from simtools.storage import DataStorage

from ..EI_plotting import sweeps, examples, details, scatter
from ..EI_plotting import aggregate as aggr
from ..EI_plotting.base import getOption, plotStateSignal
from ..EI_plotting import scaling
from .base import SweepPlotter, ProbabilityPlotter, DummyPlotter

__all__ = [
    'GridSweepsPlotter',
    'GenericGridSweepsPlotter',
    'IPCGridSweepsPlotter',
    'IPCScatterPlotter',
    'IPCHistogramsPlotter',
    'IPCExamplePlotter',
    'IPCExampleColorbarPlotter',
    'GridExamplesPlotter',
    'GridExampleRectPlotter',
    'GridExampleColorbarPlotter',
    'SpatialInfoPlotter',
    'SpatialSparsityPlotter',
    'SpatialInfoStats',
    'SpatialSparsityStats',
    'GridnessCorrelationPlotter',
    'VmExamplesPlotter',
    'GridDetailedNoisePlotter',
    'GridsDiffSweep',
    'GridBumpScatterPlotter',
    'GridsPBumpsProbabilityPlotter',
    'GridSimpleExamplePlotter',
    'HighGridScoreFraction',
]


class GridSweepsPlotter(SweepPlotter):
    '''Parameter sweeps of gridness score.'''
    cmap = 'jet'
    varList = ['gridnessScore']

    def __init__(self, *args, **kwargs):
        super(GridSweepsPlotter, self).__init__(*args, **kwargs)
        self.fig = None
        self.ax = None

    def get_fig(self):
        if 'fig_size' in self.myc:
            return self._get_final_fig(self.myc['fig_size'])
        else:
            return super(GridSweepsPlotter, self).get_fig()

    def _get_grid_data(self, space, ns_idx, population_type, metadata=None):
        '''Return grid data based on the selected population type.'''
        iter_list = self.config['iter_list']
        example_idx = self.config['grids']['example_idx']

        grid_data = None
        if population_type == 'E':
            grid_data = aggr.GridnessScore(space, iter_list,
                                           ignoreNaNs=True,
                                           normalizeTicks=True,
                                           r=example_idx[ns_idx][0],
                                           c=example_idx[ns_idx][1],
                                           metadata_extractor=metadata)
        elif population_type == 'I':
            grid_data = aggr.IGridnessScore(space, iter_list,
                                            ignoreNaNs=True,
                                            normalizeTicks=True,
                                            r=example_idx[ns_idx][0],
                                            c=example_idx[ns_idx][1],
                                            metadata_extractor=metadata)
        else:
            raise ValueError("Population type can be only 'E' or 'I', got: %s",
                             population_type)

        return grid_data

    def _get_population_fname(self, noise_sigma, population_type):
        if population_type == 'E':
            population_type = ''
        return self.get_fname("/grids_sweeps{ns}{pop_type}.pdf".format(
            ns=int(noise_sigma), pop_type=population_type))

    def plot(self, *args, **kwargs):
        sweepc = self._get_sweep_config()
        example_idx = self.config['grids']['example_idx']
        population_type = self.myc.get('population_type', 'E')
        ps = self.env.ps

        for ns_idx, noise_sigma in enumerate(ps.noise_sigmas):
            fname = self._get_population_fname(noise_sigma, population_type)
            data = self._get_grid_data(ps.grids[ns_idx], ns_idx,
                                       population_type)
            with self.figure_and_axes(fname, sweepc) as (self.fig, self.ax):
                # Sweep itself
                kw = dict()
                sweeps.plotGridTrial(
                    data,
                    None,
                    None,
                    ps.noise_sigmas[ns_idx],
                    trialNumList=None,
                    r=None, c=None,
                    ax=self.ax,
                    cbar=self.myc['cbar'][ns_idx],
                    cbar_kw=self.myc['cbar_kw'],
                    cmap=self.cmap,
                    vmin=self.myc['vmin'], vmax=self.myc['vmax'],
                    xlabel=self.myc['xlabel'][ns_idx],
                    xticks=self.myc['xticks'][ns_idx],
                    ylabel=self.myc['ylabel'][ns_idx],
                    yticks=self.myc['yticks'][ns_idx],
                    ignoreNaNs=True,
                    annotations=self.myc['ann'],
                    sliceAnn=None,
                    sigmaTitle=self.myc['sigma_title'],
                    **kw)

                # Contours, always from E cells
                if self.myc['plot_contours'][ns_idx]:
                    e_grid_data = self._get_grid_data(ps.grids[ns_idx], ns_idx,
                                                      'E')
                    contours = sweeps.Contours(
                        e_grid_data, self.config['sweeps']['grid_contours'])
                    contours.plot(
                        self.ax, **self.config['sweeps']['contours_kwargs'])


class GenericGridSweepsPlotter(GridSweepsPlotter):
    '''Parameter sweeps of gridness score - generic iteration parameters.'''
    cmap = 'jet'
    varList = ['gridnessScore']

    def __init__(self, *args, **kwargs):
        super(GenericGridSweepsPlotter, self).__init__(*args, **kwargs)

    def _get_population_fname(self, noise_sigma, population_type):
        fname = self.myc.get('fname',
                             "grids_score_generic_{ns}_{pop_type}.pdf")
        return self.get_fname(fname, ns=int(noise_sigma),
                              pop_type=population_type)

    def plot(self, *args, **kwargs):
        sweepc = self._get_sweep_config()
        population_type = self.myc.get('population_type', 'E')
        ps = self.env.ps
        xlabel = self.myc.get('xlabel', None)
        ylabel = self.myc.get('ylabel', None)
        xticks = self.myc['xticks']
        yticks = self.myc['yticks']
        normalize_type = self.myc.get('normalize_type', (None, None))
        l, b, r, t = self.myc['bbox']

        for ns_idx, noise_sigma in enumerate(ps.noise_sigmas):
            metadata = GenericExtractor(ps.grids[ns_idx],
                                        normalize=self.myc['normalize_ticks'],
                                        normalize_type=normalize_type)
            data = self._get_grid_data(ps.grids[ns_idx], ns_idx,
                                       population_type,
                                       metadata=metadata)
            fig = self._get_final_fig(self.config['sweeps']['fig_size'])
            ax = fig.add_axes(Bbox.from_extents(l, b, r, t))
            sweeps.plotSweep(
                data,
                noise_sigma=noise_sigma,
                sigmaTitle=self.myc.get('sigmaTitle', True),
                xlabel='' if xticks[ns_idx] == False else xlabel,
                xticks=xticks[ns_idx],
                ylabel='' if yticks[ns_idx] == False else ylabel,
                yticks=yticks[ns_idx],
                ax=ax,
                cbar=self.myc['cbar'][ns_idx],
                cbar_kw=self.myc['cbar_kw'],
                vmin=self.myc['vmin'], vmax=self.myc['vmax'],
                annotations=self.myc['ann'][ns_idx],
                axis_setting=self.myc.get('axis_setting', 'scaled'))
            ax.axis('tight')
            fig.savefig(self._get_population_fname(noise_sigma,
                                                   population_type), dpi=300,
                        transparent=True)
            plt.close(fig)


class IPCGridSweepsPlotter(GridSweepsPlotter):
    cmap = 'jet'
    varList = ['gridnessScore']

    def __init__(self, *args, **kwargs):
        super(IPCGridSweepsPlotter, self).__init__(*args, **kwargs)

    def _get_grid_data(self, space, ns_idx, population_type, metadata=None):
        '''Return grid data based on the selected population type.'''
        iter_list = self.config['iter_list']
        example_idx = self.config['grids']['example_idx']

        grid_data = None
        if population_type == 'E':
            grid_data = aggr.IPCGridnessScore(space, iter_list,
                                              ignoreNaNs=True,
                                              normalizeTicks=True,
                                              r=example_idx[ns_idx][0],
                                              c=example_idx[ns_idx][1],
                                              metadata_extractor=metadata)
        elif population_type == 'I':
            grid_data = aggr.IPCIGridnessScore(space, iter_list,
                                               ignoreNaNs=True,
                                               normalizeTicks=True,
                                               r=example_idx[ns_idx][0],
                                               c=example_idx[ns_idx][1],
                                               metadata_extractor=metadata)
        else:
            raise ValueError("Population type can be only 'E' or 'I', got: %s",
                             population_type)

        return grid_data

    def _get_population_fname(self, noise_sigma, population_type):
        fname = self.myc.get('fname',
                             "grids_score_generic_{ns}_{pop_type}.pdf")
        return self.get_fname(fname, ns=int(noise_sigma),
                              pop_type=population_type)

    def plot(self, *args, **kwargs):
        sweepc = self._get_sweep_config()
        population_type = self.myc.get('population_type', 'E')
        ps = self.env.ps
        xlabel = self.myc.get('xlabel', None)
        ylabel = self.myc.get('ylabel', None)
        xticks = self.myc['xticks']
        yticks = self.myc['yticks']
        normalize_type = self.myc.get('normalize_type', (None, None))
        l, b, r, t = self.myc['bbox']

        for ns_idx, noise_sigma in enumerate(ps.noise_sigmas):
            metadata = GenericExtractor(ps.grids[ns_idx],
                                        normalize=self.myc['normalize_ticks'],
                                        normalize_type=normalize_type)
            data = self._get_grid_data(ps.grids[ns_idx], ns_idx,
                                       population_type,
                                       metadata=metadata)
            fig = self._get_final_fig(self.config['sweeps']['fig_size'])
            ax = fig.add_axes(Bbox.from_extents(l, b, r, t))
            sweeps.plotSweep(
                data,
                noise_sigma=noise_sigma,
                sigmaTitle=self.myc.get('sigmaTitle', True),
                xlabel='' if xticks[ns_idx] == False else xlabel,
                xticks=xticks[ns_idx],
                ylabel='' if yticks[ns_idx] == False else ylabel,
                yticks=yticks[ns_idx],
                ax=ax,
                cbar=self.myc['cbar'][ns_idx],
                cbar_kw=self.myc['cbar_kw'],
                vmin=self.myc['vmin'], vmax=self.myc['vmax'],
                annotations=self.myc['ann'][ns_idx],
                axis_setting=self.myc.get('axis_setting', 'scaled'))
            ax.axis('tight')
            fig.savefig(self._get_population_fname(noise_sigma,
                                                   population_type), dpi=300,
                        transparent=True)
            plt.close(fig)


class IPCBasePlotter(FigurePlotter):
    def __init__(self, *args, **kwargs):
        super(IPCBasePlotter, self).__init__(*args, **kwargs)

    def _get_grid_data(self, space, ns_idx, metadata=None,
                       what='gridnessScore'):
        '''Return grid data based on the selected population type.'''
        iter_list = self.config['iter_list']
        example_idx = self.config['grids']['example_idx']

        e_grid_data = aggr.IPCGridnessScore(space, iter_list, what,
                                            ignoreNaNs=True,
                                            normalizeTicks=True,
                                            r=example_idx[ns_idx][0],
                                            c=example_idx[ns_idx][1],
                                            metadata_extractor=metadata)

        i_grid_data = aggr.IPCIGridnessScore(space, iter_list, what,
                                             ignoreNaNs=True,
                                             normalizeTicks=True,
                                             r=example_idx[ns_idx][0],
                                             c=example_idx[ns_idx][1],
                                             metadata_extractor=metadata)
        return e_grid_data, i_grid_data


class IPCHistogramsPlotter(IPCBasePlotter):

    def __init__(self, *args, **kwargs):
        super(IPCHistogramsPlotter, self).__init__(*args, **kwargs)

    def t_test(self, e_data, i_data, label='T test'):
        assert np.all(e_data.shape == i_data.shape)
        _, p_value = scipy.stats.ttest_rel(e_data, i_data)
        print(label)
        print('\tE mean +- STD: %f +- %f' % (np.mean(e_data), np.std(e_data)))
        print('\tI mean +- STD: %f +- %f' % (np.mean(i_data), np.std(i_data)))
        print('\tn = %d, p value: %e' % (len(e_data), p_value))

    def plot(self, *args, **kwargs):
        ps = self.env.ps
        normalize_type = self.myc.get('normalize_type', (None, None))
        weight_row = self.myc.get('weight_row', 16)  # Determines the weight
        hist_nbins = self.myc.get('hist_nbins', 25)
        hist_range_grids = self.myc.get('hist_range_grids', (-0.5, 1.3))
        hist_range_info = self.myc.get('hist_range_info', (0, 2.3))
        hist_range_sparsity = self.myc.get('hist_range_sparsity', (0, 1))
        l, b, r, t = self.myc['bbox']
        n_neurons = 100

        for ns_idx, noise_sigma in enumerate(ps.noise_sigmas):
            metadata = GenericExtractor(ps.grids[ns_idx],
                                        normalize=self.myc['normalize_ticks'],
                                        normalize_type=normalize_type)

            # Histogram of gridness scores
            e_gscore, i_gscore = self._get_grid_data(ps.grids[ns_idx], ns_idx,
                                                     metadata=metadata,
                                                     what='gridnessScore')
            gridness_e, weight = e_gscore.get_weight_data(n_neurons)
            gridness_e = gridness_e[weight_row, :]
            gridness_i, _ = i_gscore.get_weight_data(n_neurons)
            gridness_i = gridness_i[weight_row, :]
            print("PC --> I cell weight: %.2f" % weight[weight_row, 0])
            self.t_test(gridness_e, gridness_i, 'T test for gridness score')


            fig = self._get_final_fig(self.myc['fig_size'])
            ax = fig.add_axes(Bbox.from_extents(l, b, r, t))
            globalAxesSettings(ax)
            hist_e, edges_e = np.histogram(gridness_e, hist_nbins, normed=False,
                                           range=hist_range_grids)
            edges_e = edges_e + (edges_e[1] - edges_e[0]) / 2
            hist_i, edges_i = np.histogram(gridness_i, hist_nbins, normed=False,
                                           range=hist_range_grids)
            edges_i = edges_i + (edges_i[1] - edges_i[0]) / 2
            ax.plot(edges_e[0:-1], hist_e, '-', color='b')
            ax.plot(edges_i[0:-1], hist_i, '-', color='r')
            ax.set_xlabel('Gridness score')
            #ax.set_ylabel('P(Gridness score)')
            ax.spines['top'].set_visible(False)
            ax.spines['right'].set_visible(False)
            ax.yaxis.set_ticks_position('left')
            ax.xaxis.set_ticks_position('bottom')
            ax.set_ylim([0, 160])
            ax.yaxis.set_major_locator(ti.MultipleLocator(50))
            ax.legend(['E cells', 'I cells'], frameon=False, loc=(0.4, 0.9))

            fig.savefig(self.get_fname("histogram_gridness_{ns}.pdf",
                                       ns=noise_sigma), transparent=True)
            plt.close(fig)

            # Spatial information
            e_info, i_info = self._get_grid_data(ps.grids[ns_idx], ns_idx,
                                                     metadata=metadata,
                                                     what='info_specificity')
            info_e, weight = e_info.get_weight_data(n_neurons)
            info_e = info_e[weight_row, :]
            info_i, _ = i_info.get_weight_data(n_neurons)
            info_i = info_i[weight_row, :]

            self.t_test(info_e, info_i, 'T test for spatial info')

            fig = self._get_final_fig(self.myc['fig_size'])
            ax = fig.add_axes(Bbox.from_extents(l, b, r, t))
            globalAxesSettings(ax)
            hist_e, edges_e = np.histogram(info_e, hist_nbins, normed=False,
                                           range=hist_range_info)
            edges_e = edges_e + (edges_e[1] - edges_e[0]) / 2
            hist_i, edges_i = np.histogram(info_i, hist_nbins, normed=False,
                                           range=hist_range_info)
            edges_i = edges_i + (edges_i[1] - edges_i[0]) / 2
            ax.plot(edges_e[0:-1], hist_e, '-', color='b')
            ax.plot(edges_i[0:-1], hist_i, '-', color='r')
            ax.set_xlabel('Spatial info(bits/spike)')
            #ax.set_ylabel('P(Info)')
            ax.spines['top'].set_visible(False)
            ax.spines['right'].set_visible(False)
            ax.yaxis.set_ticks_position('left')
            ax.xaxis.set_ticks_position('bottom')
            ax.set_ylim([0, 1000])
            ax.yaxis.set_major_locator(ti.MultipleLocator(250))
            #ax.legend(['E cells', 'I cells'])

            fig.savefig(self.get_fname("histogram_info_{ns}.pdf",
                                       ns=noise_sigma), transparent=True)
            plt.close(fig)

            # Spatial sparsity
            e_sparsity, i_sparsity = self._get_grid_data(ps.grids[ns_idx],
                                                         ns_idx,
                                                         metadata=metadata,
                                                         what='sparsity')
            sparsity_e, weight = e_sparsity.get_weight_data(n_neurons)
            sparsity_e = sparsity_e[weight_row, :]
            sparsity_i, _ = i_sparsity.get_weight_data(n_neurons)
            sparsity_i = sparsity_i[weight_row, :]

            self.t_test(sparsity_e, sparsity_i, 'T test for spatial sparsity')

            fig = self._get_final_fig(self.myc['fig_size'])
            ax = fig.add_axes(Bbox.from_extents(l, b, r, t))
            globalAxesSettings(ax)
            hist_e, edges_e = np.histogram(sparsity_e, hist_nbins, normed=False,
                                           range=hist_range_sparsity)
            edges_e = edges_e + (edges_e[1] - edges_e[0]) / 2
            hist_i, edges_i = np.histogram(sparsity_i, hist_nbins, normed=False,
                                           range=hist_range_sparsity)
            edges_i = edges_i + (edges_i[1] - edges_i[0]) / 2
            ax.plot(edges_e[0:-1], hist_e, '-', color='b')
            ax.plot(edges_i[0:-1], hist_i, '-', color='r')
            ax.set_xlabel('Spatial sparsity')
            ax.set_ylabel('Frequency')
            ax.spines['top'].set_visible(False)
            ax.spines['right'].set_visible(False)
            ax.yaxis.set_ticks_position('left')
            ax.xaxis.set_ticks_position('bottom')
            ax.set_ylim([0, 1000])
            ax.yaxis.set_major_locator(ti.MultipleLocator(250))

            fig.savefig(self.get_fname("histogram_spasity_{ns}.pdf",
                                       ns=noise_sigma), transparent=True)
            plt.close(fig)


class IPCExamplePlotter(IPCBasePlotter):
    def __init__(self, *args, **kwargs):
        super(IPCExamplePlotter, self).__init__(*args, **kwargs)

    def plot(self, *args, **kwargs):
        ps = self.env.ps
        normalize_type = self.myc.get('normalize_type', (None, None))
        weight_row = self.myc.get('weight_row', 16)  # Determines the weight
        population_type = self.myc.get('population_type', 'E')
        l, b, r, t = self.myc['bbox']
        n_neurons = 100
        mult = 10

        for ns_idx, noise_sigma in enumerate(ps.noise_sigmas):
            metadata = GenericExtractor(ps.grids[ns_idx],
                                        normalize=self.myc['normalize_ticks'],
                                        normalize_type=normalize_type)

            # Histogram of gridness scores
            e_data, i_data = self._get_grid_data(ps.grids[ns_idx], ns_idx,
                                                 metadata=metadata)
            data = e_data if population_type == 'E' else i_data

            (rateMaps,
             rateMaps_X,
             rateMaps_Y) = data.get_weight_maps(n_neurons)
            grid_data, _ = data.get_weight_data(n_neurons)
            for n_idx in range(n_neurons*mult):
                fig = self._get_final_fig(self.myc['fig_size'])
                ax = fig.add_axes(Bbox.from_extents(l, b, r, t))
                current_map = rateMaps[weight_row, n_idx]
                plotGridRateMap(current_map, rateMaps_X, rateMaps_Y,
                                diam=180., ax=ax, maxRate=True,
                                rasterized=True, G=grid_data[weight_row,
                                                             n_idx],
                                rate_fs='x-small')
                fname = self.get_fname("grid_example_{pop_type}_nrn_{nrnno:03}.pdf",
                                       pop_type=population_type,
                                       nrnno=n_idx)
                plt.savefig(fname, dpi=300, transparent=True)
                plt.close()

class IPCExampleColorbarPlotter(FigurePlotter):
    def __init__(self, *args, **kwargs):
        super(IPCExampleColorbarPlotter, self).__init__(*args, **kwargs)

    def plot(self, *args, **kwargs):
        fig = self._get_final_fig(self.myc['fig_size'])
        ax_cbar = fig.add_axes([0.05, 0.07, 0.1, 0.8])
        cbar = mpl.colorbar.ColorbarBase(ax_cbar, cmap=mpl.cm.jet,
                                         norm=mpl.colors.Normalize(vmin=0,
                                                                   vmax=1),
                                         ticks=[0, 1],
                                         orientation='vertical')
        ax_cbar.yaxis.set_ticklabels(['0', 'Max'])
        ax_cbar.set_ylabel('r (Hz)', labelpad=-5)
        fname_cbar = self.get_fname("ipc_examples_colorbar.pdf")
        plt.savefig(fname_cbar, dpi=300, transparent=True)
        plt.close()


class IPCScatterPlotter(IPCBasePlotter):
    cmap = 'jet'
    varList = ['gridnessScore']

    def __init__(self, *args, **kwargs):
        super(IPCScatterPlotter, self).__init__(*args, **kwargs)

    def _get_population_fname(self, noise_sigma):
        fname = self.myc.get('fname',
                             "grids_scatter_weights_{ns}.pdf")
        return self.get_fname(fname, ns=int(noise_sigma))

    def t_test(self, weights, e_data, i_data):
        assert np.all(e_data.shape == i_data.shape)
        for weight_idx in [16]:  # range(e_data.shape[0]):
            import pdb; pdb.set_trace()  # XXX BREAKPOINT
            e_col = e_data[weight_idx, :]
            i_col = i_data[weight_idx, :]
            _, p_value = scipy.stats.ttest_rel(e_col, i_col)
            print('w: %f, E mean: %f, I mean: %f, p: %f' % (weights[weight_idx],
                                                            np.mean(e_col),
                                                            np.mean(i_col),
                                                            p_value))

    def plot(self, *args, **kwargs):
        ps = self.env.ps
        #xlabel = self.myc.get('xlabel', None)
        #ylabel = self.myc.get('ylabel', None)
        #xticks = self.myc['xticks']
        #yticks = self.myc['yticks']
        normalize_type = self.myc.get('normalize_type', (None, None))
        #l, b, r, t = self.myc['bbox']

        for ns_idx, noise_sigma in enumerate(ps.noise_sigmas):
            metadata = GenericExtractor(ps.grids[ns_idx],
                                        normalize=self.myc['normalize_ticks'],
                                        normalize_type=normalize_type)
            e_data, i_data = self._get_grid_data(ps.grids[ns_idx], ns_idx,
                                                 metadata=metadata)

            fig = self._get_final_fig(self.myc['fig_size'])
            ax = fig.add_subplot(1, 1, 1)
            e_d, weight = e_data.get_weight_data()
            i_d, _ = i_data.get_weight_data()
            self.t_test(weight[:, 0], e_d, i_d)

            ax.plot(weight, e_d, 'o', color='b', markersize=2,
                    markeredgecolor='none')
            e_handle, = ax.plot(weight[:, 0], np.mean(e_d, axis=1), '-o',
                                color='b')

            ax.plot(weight, i_d, 'o', color='r', markersize=2,
                    markeredgecolor='none')
            i_handle, = ax.plot(weight[:, 0], np.mean(i_d, axis=1), '-o',
                                color='r')
            ax.set_xlabel('Weight from place cell (nS)')
            ax.set_ylabel('Gridness score')
            ax.legend([e_handle, i_handle], ['E cells', 'I cells'])
            ax.axhline(y=0.5, linestyle='--', color='b')
            ax.axhline(y=0.3, linestyle='--', color='r')
            #ax.yaxis.set_major_locator(ti.MultipleLocator(0.1))

            fig.tight_layout()
            fig.savefig(self._get_population_fname(noise_sigma), dpi=300,
                        transparent=True)
            plt.close(fig)



class ContourGridSweepsPlotter(GridSweepsPlotter):
    '''Parameter sweeps of gridness score with a contour plot.'''
    def __init__(self, *args, **kwargs):
        super(ContourGridSweepsPlotter, self).__init__(*args, **kwargs)

    def plot(self, *args, **kwargs):
        super(ContourGridSweepsPlotter, self).plot(
                self, *args, plotContours=True, **kwargs)


class GridExamplesPlotter(FigurePlotter):
    '''Grid field examples for the main figure.'''

    def __init__(self, *args, **kwargs):
        super(GridExamplesPlotter, self).__init__(*args, **kwargs)

    def _get_field_figname(self, noise_sigma, example_idx, population_type):
        if population_type == 'E':  # Backwards compatibility
            population_type=''

        return self.get_fname("/grids_examples_{ns}pA_{idx}{pop_type}.pdf",
                              ns=noise_sigma, idx=example_idx,
                              pop_type=population_type)

    def _get_ac_figname(self, noise_sigma, example_idx, population_type):
        if population_type == 'E':  # Backwards compatibility
            population_type=''

        return self.get_fname(
            "/grids_examples_acorr_{ns}pA_{idx}{pop_type}.pdf",
            ns=noise_sigma, idx=example_idx, pop_type=population_type)

    def plot(self, *args, **kwargs):
        myc= self._get_class_config()
        ps = self.env.ps
        exampleLeft, exampleBottom, exampleRight, exampleTop = myc['ax_box']
        example_idx = self.config['grids']['example_idx']
        population_type = self.myc.get('population_type', 'E')

        for ns_idx, noise_sigma in enumerate(ps.noise_sigmas):
            for idx, rc in enumerate(self.config['grids']['example_rc']):
                # Grid field
                fig = self._get_final_fig(myc['fig_size'])
                gs = examples.plotOneGridExample(
                        ps.grids[ns_idx],
                        rc,
                        self.config['iter_list'],
                        exIdx=example_idx[idx],
                        xlabel=False, ylabel=False,
                        xlabel2=False, ylabel2=False,
                        maxRate=True, plotGScore=False,
                        fig=fig,
                        populationType=population_type)
                gs.update(left=exampleLeft, bottom=exampleBottom, right=exampleRight,
                        top=exampleTop)
                plt.savefig(self._get_field_figname(noise_sigma, idx,
                                                    population_type), dpi=300,
                            transparent=myc['transparent'])
                plt.close()

                # Autocorrelation
                fig= self._get_final_fig(myc['fig_size'])
                ax = fig.add_axes(Bbox.from_extents(exampleLeft, exampleBottom,
                    exampleRight, exampleTop))
                gs = examples.plotOneGridACorrExample(
                    ps.grids[ns_idx], rc, ax=ax, vmin=0, vmax=None,
                    populationType=population_type)
                plt.savefig(self._get_ac_figname(noise_sigma, idx,
                                                 population_type), dpi=300,
                            transparent=myc['transparent'])
                plt.close()


class GridExampleRectPlotter(FigurePlotter):
    '''Grid field examples - plotted on the sheet.'''
    cmap = 'jet'

    def __init__(self, *args, **kwargs):
        super(GridExampleRectPlotter, self).__init__(*args, **kwargs)

    def drawSweep(self, ax, data, spaceRect):
        sweeps.plotSweep(
                data,
                None,
                ax=ax,
                cbar=True,
                cbar_kw=self.myc['cbar_kw'],
                cmap=self.cmap,
                vmin=self.myc['vmin'], vmax=self.myc['vmax'],
                sliceAnn=None,
                sigmaTitle=False)

        _, X, Y = data.getData()
        examples.drawEIRectSelection(ax, spaceRect, X, Y)

    def drawA4RectExamples(self, ns_idx, exRect, exIdx, letter=''):
        ps = self.env.ps
        dataSpace = ps.grids[ns_idx]
        noise_sigma = ps.noise_sigmas[ns_idx]
        iter_list = self.config['iter_list']
        example_idx = self.config['grids']['example_idx']

        fig = plt.figure(figsize=(8.27, 11.69))
        margin    = 0.05
        sw_width  = 0.25
        sw_left   = margin
        sw_bottom = 0.85
        sw_right  = sw_left + sw_width
        sw_top    = 0.96
        div       = 0.05

        letter_left = 0.02
        letter_top_off = 0.01
        letter_va='bottom'
        letter_ha='left'

        nsX = 0.9
        nsY = sw_top

        sweepsRect = sw_left, sw_bottom, sw_right-sw_left, sw_top-sw_bottom
        ax_sweeps = fig.add_axes(sweepsRect)
        data = aggr.GridnessScore(ps.grids[ns_idx], iter_list,
                                  ignoreNaNs=True, normalizeTicks=True,
                                  r=example_idx[ns_idx][0],
                                  c=example_idx[ns_idx][1])
        self.drawSweep(ax_sweeps, data, exRect)
        fig.text(letter_left, sw_top+letter_top_off, letter, va=letter_va,
                 ha=letter_ha, fontsize=19, fontweight='bold')

        gsCoords = 0.06, 0.05, 0.97, sw_bottom-div
        #gsCoords = margin, 0.46, 0.5, sw_bottom-div
        gs = examples.drawGridExamples(dataSpace, exRect, iter_list,
                                       gsCoords=gsCoords, exIdx=exIdx, fig=fig,
                                       maxRate=True, rateStr='',
                                       rasterized=True)
        gs.update(wspace=0.05)
        noise_sigma_txt = "$\sigma_{{noise}}$ = {0} pA".format(int(noise_sigma))
        fig.text(nsX, nsY, noise_sigma_txt, va='center', ha='right', fontsize=19)
        return fig

    def plot(self, *args, **kwargs):
        ps = self.env.ps
        iter_list = self.config['iter_list']
        YXRC = [(1, 22), (1, 22), (1, 22)] # (row, col)

        exWidth = 16
        exHeight = 16

        exampleRC = [
                [[0, 0], [16, 0], [0, 16], [16, 16]],
                [[0, 0], [16, 0], [0, 16], [16, 16]],
                [[0, 0], [16, 0], [0, 16], [16, 16]],
        ]

        saver = self.myc['fig_saver']
        saver.set_file_name(self.config['output_dir'] +
                            "/suppFigure_grid_examples")
        saver.ext = "pdf"
        saver.set_backend_params(dpi=150, transparent=True)

        strIdx = 0
        for noise_idx, noise_sigma in enumerate(ps.noise_sigmas):
            for exampleIdx, RC in enumerate(exampleRC[noise_idx]):
                print(noise_idx, exampleIdx, RC)

                exLeft   = RC[0]
                exBottom = RC[1]
                exRect = [exLeft, exBottom, exLeft+exWidth-1,
                          exBottom + exHeight - 1]
                fig = self.drawA4RectExamples(
                        noise_idx, exRect, YXRC[noise_idx],
                        letter=string.ascii_uppercase[strIdx])

                saver.savefig(fig)
                plt.close()
                strIdx += 1

        saver.close()


class GridExampleColorbarPlotter(FigurePlotter):
    def __init__(self, *args, **kwargs):
        super(GridExampleColorbarPlotter, self).__init__(*args, **kwargs)

    def plot(self, *args, **kwargs):
        fig = self._get_final_fig(self.myc['fig_size'])
        ax_cbar = fig.add_axes([0.05, 0.07, 0.1, 0.8])
        cbar = mpl.colorbar.ColorbarBase(ax_cbar, cmap=mpl.cm.jet,
                                         norm=mpl.colors.Normalize(vmin=0,
                                                                   vmax=1),
                                         ticks=[0, 1],
                                         orientation='vertical')
        ax_cbar.yaxis.set_ticklabels(['0', 'Max'])
        fname_cbar = self.get_fname("grids_examples_colorbar.pdf")
        plt.savefig(fname_cbar, dpi=300, transparent=True)
        plt.close()


class SpatialInfoPlotter(SweepPlotter):
    '''Spatial information (info_specificity) plotter.'''
    cmap = 'jet'

    def __init__(self, *args, **kwargs):
        super(SpatialInfoPlotter, self).__init__(*args, **kwargs)
        self.fig = None
        self.ax = None

    def get_fig(self):
        if 'fig_size' in self.myc:
            return self._get_final_fig(self.myc['fig_size'])
        else:
            return super(SpatialInfoPlotter, self).get_fig()

    def _get_data_cls(self, population_type):
        if population_type == 'E':
            return aggr.SpatialInformation
        elif population_type == 'I':
            return aggr.ISpatialInformation
        else:
            raise ValueError("Population type can be only 'E' or 'I', got: %s",
                             population_type)

    def _get_population_fname(self, noise_sigma, population_type):
        return self.get_fname("/grids_spatial_info{ns}{pop_type}.pdf".format(
            ns=int(noise_sigma), pop_type=population_type))

    def plot(self, *args, **kwargs):
        sweepc = self._get_sweep_config()
        example_idx = self.config['grids']['example_idx']
        iter_list = self.config['iter_list']
        population_type = self.myc.get('population_type', 'E')
        ps = self.env.ps

        for ns_idx, noise_sigma in enumerate(ps.noise_sigmas):
            fname = self._get_population_fname(noise_sigma, population_type)
            data_cls = self._get_data_cls(population_type)
            data = data_cls(ps.grids[ns_idx],
                            iter_list,
                            ignoreNaNs=True,
                            normalizeTicks=True,
                            r=example_idx[ns_idx][0],
                            c=example_idx[ns_idx][1])
            with self.figure_and_axes(fname, sweepc) as (self.fig, self.ax):
                # Sweep itself
                kw = dict()
                sweeps.plotSweep(
                    data,
                    noise_sigma,
                    ax=self.ax,
                    cbar=self.myc['cbar'][ns_idx],
                    cbar_kw=self.myc['cbar_kw'],
                    cmap=self.cmap,
                    vmin=self.myc['vmin'], vmax=self.myc['vmax'],
                    xlabel=self.myc['xlabel'][ns_idx],
                    xticks=self.myc['xticks'][ns_idx],
                    ylabel=self.myc['ylabel'][ns_idx],
                    yticks=self.myc['yticks'][ns_idx],
                    sigmaTitle=self.myc['sigma_title'],
                    **kw)

                # Contours, always from E cells
                if self.myc['plot_contours'][ns_idx]:
                    e_grid_data = aggr.GridnessScore(ps.grids[ns_idx],
                                                     iter_list,
                                                     ignoreNaNs=True,
                                                     normalizeTicks=True,
                                                     r=example_idx[ns_idx][0],
                                                     c=example_idx[ns_idx][1])
                    contours = sweeps.Contours(
                        e_grid_data, self.config['sweeps']['grid_contours'])
                    contours.plot(
                        self.ax, **self.config['sweeps']['contours_kwargs'])


class SpatialSparsityPlotter(SpatialInfoPlotter):
    '''Spatial sparsity plotter'''
    def __init__(self, *args, **kwargs):
        super(SpatialSparsityPlotter, self).__init__(*args, **kwargs)

    def _get_data_cls(self, population_type):
        if population_type == 'E':
            return aggr.SpatialSparsity
        elif population_type == 'I':
            return aggr.ISpatialSparsity
        else:
            raise ValueError("Population type can be only 'E' or 'I', got: %s",
                             population_type)

    def _get_population_fname(self, noise_sigma, population_type):
        return self.get_fname("/grids_spatial_sparsity_{ns}{pop_type}.pdf".format(
            ns=int(noise_sigma), pop_type=population_type))


class SpatialInfoStats(DummyPlotter):
    '''Print spatial information statistics.'''

    def __init__(self, *args, **kwargs):
        super(SpatialInfoStats, self).__init__(*args, **kwargs)
        self.grid_threshold = 0.5

    def plot(self, *args, **kwargs):
        ps = self.env.ps
        example_idx = self.config['grids']['example_idx']
        iter_list = self.config['iter_list']

        print("Spatial information (bits/spike) statistics")
        print("Filtered for gridness score > 0.5")
        for ns_idx, noise_sigma in enumerate(ps.noise_sigmas):
            print("Processing noise_sigma == %d" % int(noise_sigma))

            e_grid_data = aggr.GridnessScore(ps.grids[ns_idx],
                                             iter_list,
                                             ignoreNaNs=True,
                                             normalizeTicks=False,
                                             r=example_idx[ns_idx][0],
                                             c=example_idx[ns_idx][1])
            grid_filter = aggr.GTFilter(e_grid_data, self.grid_threshold)
            e_grid_filtered = e_grid_data.filter_data(grid_filter)

            e_grid_d = e_grid_filtered.pick_filtered_data()
            print("\tE gridness mean +- SEM: %f +- %f" % (
                np.mean(e_grid_d), scipy.stats.sem(e_grid_d)))
            print("\tE gridness mean +- STD: %f +- %f" % (
                np.mean(e_grid_d), np.std(e_grid_d)))

            i_grid_data = aggr.IGridnessScore(ps.grids[ns_idx],
                                              iter_list,
                                              ignoreNaNs=True,
                                              normalizeTicks=False,
                                              r=example_idx[ns_idx][0],
                                              c=example_idx[ns_idx][1])
            i_grid_filtered = i_grid_data.filter_data(grid_filter)
            i_grid_d= i_grid_filtered.pick_filtered_data()
            print("\tI gridness mean +- SEM: %f +- %f" % (
                np.mean(i_grid_d), scipy.stats.sem(i_grid_d)))
            print("\tI gridness mean +- STD: %f +- %f" % (
                np.mean(i_grid_d), np.std(i_grid_d)))
            print("\tE vs. I gridness independent: p-value: ",
                  scipy.stats.ttest_ind(e_grid_d, i_grid_d)[1])
            print("\tE vs. I gridness related: p-value: ",
                  scipy.stats.ttest_rel(e_grid_d, i_grid_d)[1])

            e_info_data = aggr.SpatialInformation(ps.grids[ns_idx],
                                                  iter_list,
                                                  ignoreNaNs=True,
                                                  normalizeTicks=True,
                                                  r=example_idx[ns_idx][0],
                                                  c=example_idx[ns_idx][1])
            e_info_filtered = e_info_data.filter_data(grid_filter)
            e_info_d= e_info_filtered.pick_filtered_data()
            print("\tE info mean +- SEM: %f +- %f" % (
                np.mean(e_info_d), scipy.stats.sem(e_info_d)))
            print("\tE info mean +- STD: %f +- %f" % (
                np.mean(e_info_d), np.std(e_info_d)))

            i_info_data = aggr.ISpatialInformation(ps.grids[ns_idx],
                                                   iter_list,
                                                   ignoreNaNs=True,
                                                   normalizeTicks=True,
                                                   r=example_idx[ns_idx][0],
                                                   c=example_idx[ns_idx][1])
            i_info_filtered = i_info_data.filter_data(grid_filter)
            i_info_d = i_info_filtered.pick_filtered_data()
            print("\tI info mean +- SEM: %f +- %f" % (np.mean(i_info_d),
                                                      scipy.stats.sem(i_info_d)))
            print("\tI info mean +- STD: %f +- %f" % (np.mean(i_info_d),
                                                      np.std(i_info_d)))
            print("\tE vs. I info independent: p-value: ",
                  scipy.stats.ttest_ind(e_info_d, i_info_d)[1])
            print("\tE vs. I info related: p-value: ",
                  scipy.stats.ttest_rel(e_info_d, i_info_d)[1])

        print("\n")


class SpatialSparsityStats(DummyPlotter):
    '''Print spatial sparsity statistics.'''

    def __init__(self, *args, **kwargs):
        super(SpatialSparsityStats, self).__init__(*args, **kwargs)
        self.grid_threshold = 0.5

    def plot(self, *args, **kwargs):
        ps = self.env.ps
        example_idx = self.config['grids']['example_idx']
        iter_list = self.config['iter_list']

        print("Spatial sparsity statistics")
        print("Filtered for gridness score > 0.5")
        for ns_idx, noise_sigma in enumerate(ps.noise_sigmas):
            print("Processing noise_sigma == %d" % int(noise_sigma))

            e_grid_data = aggr.GridnessScore(ps.grids[ns_idx],
                                             iter_list,
                                             ignoreNaNs=True,
                                             normalizeTicks=False,
                                             r=example_idx[ns_idx][0],
                                             c=example_idx[ns_idx][1])
            grid_filter = aggr.GTFilter(e_grid_data, self.grid_threshold)
            e_grid_filtered = e_grid_data.filter_data(grid_filter)

            e_grid_d = e_grid_filtered.pick_filtered_data()
            print("\tE gridness mean +- SEM: %f +- %f" % (
                np.mean(e_grid_d), scipy.stats.sem(e_grid_d)))
            print("\tE gridness mean +- STD: %f +- %f" % (
                np.mean(e_grid_d), np.std(e_grid_d)))

            i_grid_data = aggr.IGridnessScore(ps.grids[ns_idx],
                                              iter_list,
                                              ignoreNaNs=True,
                                              normalizeTicks=False,
                                              r=example_idx[ns_idx][0],
                                              c=example_idx[ns_idx][1])
            i_grid_filtered = i_grid_data.filter_data(grid_filter)
            i_grid_d = i_grid_filtered.pick_filtered_data()
            print("\tI gridness mean +- SEM: %f +- %f" % (
                np.mean(i_grid_d), scipy.stats.sem(i_grid_d)))
            print("\tI gridness mean +- STD: %f +- %f" % (np.mean(i_grid_d),
                                                          np.std(i_grid_d)))
            print("\tE vs. I gridness independent: p-value: ",
                  scipy.stats.ttest_ind(e_grid_d, i_grid_d)[1])
            print("\tE vs. I gridness related: p-value: ",
                  scipy.stats.ttest_rel(e_grid_d, i_grid_d)[1])

            e_sparsity_data = aggr.SpatialSparsity(ps.grids[ns_idx],
                                                   iter_list,
                                                   ignoreNaNs=True,
                                                   normalizeTicks=True,
                                                   r=example_idx[ns_idx][0],
                                                   c=example_idx[ns_idx][1])
            e_sparsity_filtered = e_sparsity_data.filter_data(grid_filter)
            e_sparsity_d = e_sparsity_filtered.pick_filtered_data()
            print("\tE sparsity mean +- SEM: %f +- %f" % (
                np.mean(e_sparsity_d),
                scipy.stats.sem(e_sparsity_d)))
            print("\tE sparsity mean +- STD: %f +- %f" % (
                np.mean(e_sparsity_d), np.std(e_sparsity_d)))

            i_sparsity_data = aggr.ISpatialSparsity(ps.grids[ns_idx],
                                                    iter_list,
                                                    ignoreNaNs=True,
                                                    normalizeTicks=True,
                                                    r=example_idx[ns_idx][0],
                                                    c=example_idx[ns_idx][1])
            i_sparsity_filtered = i_sparsity_data.filter_data(grid_filter)
            i_sparsity_d = i_sparsity_filtered.pick_filtered_data()
            print("\tI sparsity mean +- SEM: %f +- %f" % (
                np.mean(i_sparsity_d), scipy.stats.sem(i_sparsity_d)))
            print("\tI sparsity mean +- STD: %f +- %f" % (
                np.mean(i_sparsity_d), np.std(i_sparsity_d)))
            print("\tE vs. I sparsity independent: p-value: ",
                  scipy.stats.ttest_ind(e_sparsity_d, i_sparsity_d)[1])
            print("\tE vs. I sparsity related: p-value: ",
                  scipy.stats.ttest_rel(e_sparsity_d, i_sparsity_d)[1])


class GridnessCorrelationPlotter(FigurePlotter):
    '''Plots correlations of the rotated spatial autocorrelation (used for
    calculating gridness score).'''
    def __init__(self, *args, **kwargs):
        super(GridnessCorrelationPlotter, self).__init__(*args, **kwargs)

    def _get_figname(self, noise_sigma, example_idx, population_type):
        '''Get the figure name, depending on the population type.'''
        return self.get_fname(
            "/grids_corr_angles_{ns}pA_{idx}{pop_type}.pdf",
            ns=noise_sigma, idx=example_idx, pop_type=population_type)

    def plot(self, *args, **kwargs):
        myc= self._get_class_config()
        ps = self.env.ps
        l, b, r, t = myc['bbox_rect']
        #example_idx = self.config['grids']['example_idx']
        population_type = self.myc.get('population_type', 'E')

        for ns_idx, noise_sigma in enumerate(ps.noise_sigmas):
            for idx, rc in enumerate(self.config['grids']['example_rc']):
                # Grid field
                fig = self._get_final_fig(myc['fig_size'])
                ax = fig.add_axes(Bbox.from_extents(l, b, r, t))
                examples.plotOneCorrAngleExample(ps.grids[ns_idx],
                                                 rc,
                                                 ax=ax,
                                                 populationType=population_type)

                fig.savefig(self._get_figname(noise_sigma, idx,
                                              population_type))
                plt.close()


def openJob(rootDir, noise_sigma):
    fileTemplate = "noise_sigma{0}_output.h5"
    fileName = rootDir + '/' + fileTemplate.format(int(noise_sigma))
    return DataStorage.open(fileName, 'r')


def drawVm(data, noise_sigma, xScaleBar=None, yScaleBar=None,
        ax=plt.gca(), sigmaTitle=True):
    '''Membrane potential examples.'''
    yScaleX = 0.5
    yScaleY = 1.1
    yScaleXOffset = 0.06
    scaleTextSize = 'x-small'

    plotTStart = 5e3
    plotTEnd   = 5.25e3

    stateYlim = [-80, -40]

    theta_start_t = getOption(data, 'theta_start_t')
    #theta_start_t = 1e3
    simTime = getOption(data, 'time')

    mon_e = data['stateMon_e']

    # E cell Vm
    t, VmMiddle = extractSummedSignals(mon_e, ['V_m'], plotTStart,
            plotTEnd)
    plotStateSignal(ax, t, VmMiddle, labely='', color='red',
            scaleBar=xScaleBar, scaleText="ms", scaleX=0.5, scaleY=1.1,
            scaleTextSize=scaleTextSize)
    if (yScaleBar is not None):
        low_level.yScaleBar(yScaleBar, yScaleX, yScaleY,
                ax=ax,
                unitsText='mV', textXOffset=yScaleXOffset,
                size='x-small')
    ax.yaxis.set_visible(False)
    ax.spines['left'].set_visible(False)
    plt.ylim(stateYlim)

    if (sigmaTitle):
        ax.set_title('$\sigma$ = {0} pA'.format(int(noise_sigma)), loc='left',
                size=scaleTextSize, y=0.95)


class VmExamplesPlotter(FigurePlotter):
    def __init__(self, *args, **kwargs):
        super(VmExamplesPlotter, self).__init__(*args, **kwargs)

    def plot(self, *args, **kwargs):
        myc = self._get_class_config()
        ps = self.env.ps

        l, b, r, t = myc['ax_rect']
        VmExampleXScalebar = 50 # ms
        VmExampleYScalebar = 10 # mV

        for ns_idx, noise_sigma in enumerate(ps.noise_sigmas):
            fig = self._get_final_fig(myc['fig_size'])
            ax = fig.add_axes(Bbox.from_extents(l, b, r, t))
            ds = openJob(self.config['singleDataRoot'], noise_sigma)
            kw = {}
            if (ns_idx == 1):
                kw['xScaleBar'] = VmExampleXScalebar
                kw['yScaleBar'] = VmExampleYScalebar
            drawVm(ds, noise_sigma=noise_sigma, ax=ax, **kw)

            fname = self.config['output_dir'] + "/grids_Vm_example_{0}.pdf"
            plt.savefig(fname.format(int(noise_sigma)), dpi=300, transparent=True)
            plt.close()


##############################################################################
EI13Root  = 'simulation_data/submission/detailed_noise/grids/EI-1_3'
EI31Root  = 'simulation_data/submission/detailed_noise/grids/EI-3_1'
detailedShape = (31, 9)

EI13PS = JobTrialSpace2D(detailedShape, EI13Root)
EI31PS = JobTrialSpace2D(detailedShape, EI31Root)
detailedNTrials = 1


detailFigSize = (4.5, 2.8)
detailLeft   = 0.15
detailBottom = 0.2
detailRight  = 0.95
detailTop    = 0.8

class GridDetailedNoisePlotter(FigurePlotter):
    '''Detailed noise plots.'''
    def __init__(self, *args, **kwargs):
        super(GridDetailedNoisePlotter, self).__init__(*args, **kwargs)

    def plot(self, *args, **kwargs):
        ylabelPos = -0.15

        types = ('grids', 'gridnessScore')
        fig = self._get_final_fig(detailFigSize)
        ax = fig.add_axes(Bbox.from_extents(detailLeft, detailBottom, detailRight,
            detailTop))
        _, p13, l13 = details.plotDetailedNoise(EI13PS, detailedNTrials, types, ax=ax,
                ylabelPos=ylabelPos,
                color='red', markerfacecolor='red', zorder=10)
        _, p31, l31 = details.plotDetailedNoise(EI31PS, detailedNTrials, types, ax=ax,
                ylabel='Gridness score', ylabelPos=ylabelPos,
                color='#505050')
        ax.yaxis.set_major_locator(ti.MultipleLocator(0.4))
        ax.yaxis.set_minor_locator(ti.MultipleLocator(0.2))
        ax.set_ylim([-0.6, 1.2])
        leg = self.myc['legend']
        l = ax.legend([p31, p13], leg, **self.myc['legend_kwargs'])

        fname = self.config['output_dir'] + "/grids_detailed_noise_gscore.pdf"
        plt.savefig(fname, dpi=300, transparent=True)
        plt.close()


gridTypes = ['grids', 'gridnessScore']
class GridsDiffSweep(SweepPlotter):
    '''Parameter sweep of the difference between noise_150 and noise_0.'''
    def __init__(self, *args, **kwargs):
        super(GridsDiffSweep, self).__init__(*args, **kwargs)

    def plot(self, *args, **kwargs):
        myc= self._get_class_config()
        sweepc = self._get_sweep_config()
        ps = self.env.ps
        example_idx = self.config['grids']['example_idx']

        for ns_idx, noise_sigma in enumerate(ps.noise_sigmas[0:-1]):
            fname = (self.config['output_dir'] +
                     "/grids_diff_sweep{0}.pdf".format(int(noise_sigma)))
            with self.figure_and_axes(fname, sweepc) as (fig, ax):
                which = ns_idx
                sweeps.plotDiffTrial(
                    ps.grids, self.config['iter_list'], which,
                    self.config['grids']['ntrials'], gridTypes,
                    ax=ax,
                    ignoreNaNs=True,
                    r=example_idx[0][0], c=example_idx[0][1],
                    cbar=True, cbar_kw=myc['cbar_kw'],
                    symmetricLimits=True,
                    cmap='RdBu_r'
                )


class GridBumpScatterPlotter(FigurePlotter):
    '''Scatter plot of gridness score vs. P(bump).'''
    def __init__(self, *args, **kwargs):
        super(GridBumpScatterPlotter, self).__init__(*args, **kwargs)

    def plot(self, *args, **kwargs):
        ps = self.env.ps
        iter_list = self.config['iter_list']
        output_dir = self.config['output_dir']

        xlabel = 'P(bumps)'
        ylabel = 'Gridness score'

        isBumpData = []
        gridData = []
        for ns_idx, noise_sigma in enumerate(ps.noise_sigmas):
            isBumpData.append(aggr.IsBump(ps.bumpGamma[ns_idx], iter_list,
                ignoreNaNs=True, normalizeTicks=False))
            gridData.append(aggr.GridnessScore(ps.grids[ns_idx], iter_list,
                ignoreNaNs=True, normalizeTicks=False))

        fig = self._get_final_fig(self.myc['fig_size'])
        scatterPlot = scatter.FullScatterPlot(
                isBumpData, gridData, None, None, iter_list, None, None,
                s=8,
                linewidth=0.3,
                color2D=True,
                xlabel=xlabel,
                ylabel=ylabel,
                sigmaTitle=True,
                noise_sigmas=ps.noise_sigmas,
                ignoreNaNs=True,
                captionLetters=('A', 'B', 'C'),
                fig=fig)
        scatterPlot.plot(captionLeft=-0.1, plotcolorbar=False)
        scatterPlot.plotColorbar(**self.myc['color_box_coords'])
        scatterPlot.set_titleSizes(16)

        # Normal scale
        fname = output_dir + "/suppFigure_grids_vs_bumps.pdf"
        fig.savefig(fname, dpi=300)

        # Exponential scale
        for ns_idx, _ in enumerate(ps.noise_sigmas):
            ax = scatterPlot.axes[ns_idx]
            ax.set_xscale('exponential')
            ax.xaxis.set_major_locator(ti.MultipleLocator(.5))
            ax.xaxis.set_minor_locator(ti.MultipleLocator(.1))
            ax.set_xlim([-0.3, 1.002])
        fname = output_dir + "/suppFigure_grids_vs_bumps_exp.pdf"
        fig.savefig(fname, dpi=300)


class GridsPBumpsProbabilityPlotter(ProbabilityPlotter):
    '''Probability plots of gridness score vs gamma power.'''
    def __init__(self, *args, **kwargs):
        super(GridsPBumpsProbabilityPlotter, self).__init__(*args, **kwargs)

    def plot(self, *args, **kwargs):
        ps = self.env.ps
        myc = self._get_class_config()
        iter_list = self.config['iter_list']
        l, b, r, t = myc['bbox_rect']
        drange = [[0, 1], [-.5, 1.2]]

        pbumps_all = np.empty(0)
        gridness_all = np.empty(0)

        # Separate noise sigmas
        for ns_idx, noise_sigma in enumerate(ps.noise_sigmas):
            if ns_idx == 0:
                mi_title = 'gridness score vs. P_bumps'
            else:
                mi_title = None

            pbumpsData = aggr.IsBump(ps.bumpGamma[ns_idx], iter_list,
                                     ignoreNaNs=True, collapseTrials=True)
            gridnessData = aggr.GridnessScore(ps.grids[ns_idx], iter_list,
                    normalizeTicks=False, collapseTrials=True)


            pbumpsData, _, _ = pbumpsData.getData()
            gridnessData, _, _ = gridnessData.getData()
            pbumps_all = np.hstack((pbumps_all, pbumpsData.flatten()))
            gridness_all = np.hstack((gridness_all, gridnessData.flatten()))

            # Gamma power vs. gridness score
            fig = self._get_final_fig(myc['fig_size'])
            ax = fig.add_axes(Bbox.from_extents(l, b, r, t))
            self.plotDistribution(pbumpsData, gridnessData, ax,
                                  noise_sigma=noise_sigma,
                                  range=drange,
                                  xlabel='P(bumps)',
                                  ylabel='', yticks=False,
                                  title_size=self.myc['title_size'])
            ax.axis('tight')
            ax.xaxis.set_major_locator(ti.MultipleLocator(0.5))
            if 'strip_axis' in self.myc and self.myc['strip_axis']:
                ax.axis('off')
            fname = self.config['output_dir'] + "/grids_pbumps_probability_{0}.pdf"
            fig.savefig(fname.format(int(noise_sigma)), dpi=300,
                             transparent=True)
            plt.close(fig)

            self.mutual_information(pbumpsData, gridnessData,
                                    noise_sigma=noise_sigma,
                                    title=mi_title)

        # All together
        fig = self._get_final_fig(myc['fig_size'])
        ax = fig.add_axes(Bbox.from_extents(l, b, r, t))
        self.plotDistribution(pbumps_all, gridness_all, ax,
                xlabel='P(bumps)',
                ylabel='Gridness score',
                range=drange,
                title_size=self.myc['title_size'])
        ax.axis('tight')
        ax.xaxis.set_major_locator(ti.MultipleLocator(0.5))
        if 'strip_axis' in self.myc and self.myc['strip_axis']:
            ax.axis('off')
        fname = self.config['output_dir'] + "/grids_pbumps_probability_all.pdf"
        fig.savefig(fname, dpi=300, transparent=True)
        plt.close(fig)

        self.mutual_information(pbumps_all, gridness_all)


class GridSimpleExamplePlotter(FigurePlotter):
    arenaDiam = 180.0 # cm

    def __init__(self, *args, **kwargs):
        super(GridSimpleExamplePlotter, self).__init__(*args, **kwargs)

    def plot(self, *args, **kwargs):
        myc = self._get_class_config()
        ps  = self.env.ps

        ns_idx = self.myc['ns_idx']
        r, c = self.myc['rc']
        trial_no = self.myc['trial_no']

        fig = self._get_final_fig(myc['fig_size'])

        # Spikes
        ax_spikes = fig.add_subplot(1, 3, 1)
        data = ps.grids[ns_idx][r][c][trial_no].data['analysis']
        plotSpikes2D(
            data['spikes_e'],
            data['rat_pos_x'],
            data['rat_pos_y'],
            data['rat_dt'],
            ax=ax_spikes,
            spikeDotSize=2)

        # Rate map
        ax_field = fig.add_subplot(1, 3, 2)
        plotGridRateMap(
            data['rateMap_e'],
            data['rateMap_e_X'],
            data['rateMap_e_Y'],
            self.arenaDiam,
            rasterized=True,
            ax=ax_field)

        # Rate map dimmed
        ax_field = fig.add_subplot(1, 3, 3)
        plotGridRateMap(
            data['rateMap_e'],
            data['rateMap_e_X'],
            data['rateMap_e_Y'],
            self.arenaDiam,
            rasterized=True,
            maxRate=False,
            ax=ax_field,
            scaleBar=50,
            alpha=0.6)

        # Auto correlation
        #ax_corr = fig.add_subplot(1, 3, 3)
        #plotAutoCorrelation(
        #    data['corr'],
        #    data['corr_X'],
        #    data['corr_Y'],
        #    self.arenaDiam,
        #    rasterized=True,
        #    ax=ax_corr,
        #    scaleBar=50)

        fname = (self.config['output_dir'] +
                 'grid_spiking_and_field_example.pdf')
        fig.savefig(fname, dpi=300, transparent=myc['transparent'])
        plt.close()


class HighGridScoreFraction(Computation):
    '''Generate statistics of how many simulations in the Sweep are above
    threshold.'''
    def __init__(self, *args, **kwargs):
        super(HighGridScoreFraction, self).__init__(*args, **kwargs)

    def run_all(self, *args, **kwargs):
        ps = self.env.ps
        example_idx = self.config['grids']['example_idx']
        iter_list = self.config['iter_list']
        threshold = self.myc['threshold']

        print("Gridness score > %f" % threshold)
        for ns_idx, noise_sigma in enumerate(ps.noise_sigmas):
            data = aggr.GridnessScore(ps.grids[ns_idx], iter_list,
                                      ignoreNaNs=True, normalizeTicks=True,
                                      r=example_idx[ns_idx][0],
                                      c=example_idx[ns_idx][1])
            gscore, _, _ = data.getData()
            above = np.sum(gscore > threshold)
            print("\tsigma: %s pA, %d/%d" % (str(noise_sigma),
                                             above,
                                             gscore.size))
<|MERGE_RESOLUTION|>--- conflicted
+++ resolved
@@ -11,11 +11,7 @@
 import scipy.stats
 
 from grid_cell_model.parameters import JobTrialSpace2D
-<<<<<<< HEAD
 from grid_cell_model.parameters.metadata import GenericExtractor
-from grid_cell_model.data_storage import DataStorage
-=======
->>>>>>> 59355e5a
 from grid_cell_model.data_storage.sim_models.ei import extractSummedSignals
 from grid_cell_model.plotting.grids import (plotSpikes2D,
                                             plotGridRateMap,
